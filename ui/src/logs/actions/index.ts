import moment from 'moment'
import _ from 'lodash'
import {Dispatch} from 'redux'

import {Source, Namespace, QueryConfig} from 'src/types'
import {getSource} from 'src/shared/apis'
import {getDatabasesWithRetentionPolicies} from 'src/shared/apis/databases'
import {
  buildHistogramQueryConfig,
  buildTableQueryConfig,
  buildLogQuery,
  buildForwardLogQuery,
  buildBackwardLogQuery,
  parseHistogramQueryResponse,
} from 'src/logs/utils'
import {logConfigServerToUI, logConfigUIToServer} from 'src/logs/utils/config'
import {getDeep} from 'src/utils/wrappers'
import {
  executeQueryAsync,
  getLogConfig as getLogConfigAJAX,
  updateLogConfig as updateLogConfigAJAX,
} from 'src/logs/api'
<<<<<<< HEAD

import {serverLogData} from 'src/logs/data/serverLogData'

import {
  LogsState,
  Filter,
  TableData,
  LogConfig,
  TimeRange,
  TimeBounds,
  TimeWindow,
  TimeMarker,
} from 'src/types/logs'
=======
import {LogsState, Filter, TableData, LogConfig} from 'src/types/logs'
>>>>>>> 5467ee75

export const INITIAL_LIMIT = 100

const defaultTableData: TableData = {
  columns: [
    'time',
    'severity',
    'timestamp',
    'facility',
    'procid',
    'appname',
    'host',
    'message',
  ],
  values: [],
}

interface State {
  logs: LogsState
}

type GetState = () => State

export enum ActionTypes {
  SetSource = 'LOGS_SET_SOURCE',
  SetNamespaces = 'LOGS_SET_NAMESPACES',
  SetTimeBounds = 'LOGS_SET_TIMEBOUNDS',
  SetTimeWindow = 'LOGS_SET_TIMEWINDOW',
  SetTimeMarker = 'LOGS_SET_TIMEMARKER',
  SetNamespace = 'LOGS_SET_NAMESPACE',
  SetHistogramQueryConfig = 'LOGS_SET_HISTOGRAM_QUERY_CONFIG',
  SetHistogramData = 'LOGS_SET_HISTOGRAM_DATA',
  SetTableQueryConfig = 'LOGS_SET_TABLE_QUERY_CONFIG',
  SetTableData = 'LOGS_SET_TABLE_DATA',
  SetSearchTerm = 'LOGS_SET_SEARCH_TERM',
  AddFilter = 'LOGS_ADD_FILTER',
  RemoveFilter = 'LOGS_REMOVE_FILTER',
  ChangeFilter = 'LOGS_CHANGE_FILTER',
  IncrementQueryCount = 'LOGS_INCREMENT_QUERY_COUNT',
  DecrementQueryCount = 'LOGS_DECREMENT_QUERY_COUNT',
  ConcatMoreLogs = 'LOGS_CONCAT_MORE_LOGS',
  PrependMoreLogs = 'LOGS_PREPEND_MORE_LOGS',
  SetConfig = 'SET_CONFIG',
  SetTableRelativeTime = 'SET_TABLE_RELATIVE_TIME',
  SetTableCustomTime = 'SET_TABLE_CUSTOM_TIME',
  SetTableForwardData = 'SET_TABLE_FORWARD_DATA',
  SetTableBackwardData = 'SET_TABLE_BACKWARD_DATA',
  ClearRowsAdded = 'CLEAR_ROWS_ADDED',
}

export interface ClearRowsAddedAction {
  type: ActionTypes.ClearRowsAdded
}

export interface SetTableForwardDataAction {
  type: ActionTypes.SetTableForwardData
  payload: {
    data: TableData
  }
}

export interface SetTableBackwardDataAction {
  type: ActionTypes.SetTableBackwardData
  payload: {
    data: TableData
  }
}

export interface SetTableRelativeTimeAction {
  type: ActionTypes.SetTableRelativeTime
  payload: {
    time: number
  }
}

export interface SetTableCustomTimeAction {
  type: ActionTypes.SetTableCustomTime
  payload: {
    time: string
  }
}

export interface ConcatMoreLogsAction {
  type: ActionTypes.ConcatMoreLogs
  payload: {
    series: TableData
  }
}

export interface PrependMoreLogsAction {
  type: ActionTypes.PrependMoreLogs
  payload: {
    series: TableData
  }
}

export interface IncrementQueryCountAction {
  type: ActionTypes.IncrementQueryCount
}

export interface DecrementQueryCountAction {
  type: ActionTypes.DecrementQueryCount
}

export interface AddFilterAction {
  type: ActionTypes.AddFilter
  payload: {
    filter: Filter
  }
}

export interface ChangeFilterAction {
  type: ActionTypes.ChangeFilter
  payload: {
    id: string
    operator: string
    value: string
  }
}

export interface RemoveFilterAction {
  type: ActionTypes.RemoveFilter
  payload: {
    id: string
  }
}
interface SetSourceAction {
  type: ActionTypes.SetSource
  payload: {
    source: Source
  }
}

interface SetNamespacesAction {
  type: ActionTypes.SetNamespaces
  payload: {
    namespaces: Namespace[]
  }
}

interface SetNamespaceAction {
  type: ActionTypes.SetNamespace
  payload: {
    namespace: Namespace
  }
}

interface SetTimeBoundsAction {
  type: ActionTypes.SetTimeBounds
  payload: {
    timeBounds: TimeBounds
  }
}

interface SetTimeWindowAction {
  type: ActionTypes.SetTimeWindow
  payload: {
    timeWindow: TimeWindow
  }
}

interface SetTimeMarkerAction {
  type: ActionTypes.SetTimeMarker
  payload: {
    timeMarker: TimeMarker
  }
}

interface SetHistogramQueryConfig {
  type: ActionTypes.SetHistogramQueryConfig
  payload: {
    queryConfig: QueryConfig
  }
}

interface SetHistogramData {
  type: ActionTypes.SetHistogramData
  payload: {
    data: object[]
  }
}

interface SetTableQueryConfig {
  type: ActionTypes.SetTableQueryConfig
  payload: {
    queryConfig: QueryConfig
  }
}

interface SetTableData {
  type: ActionTypes.SetTableData
  payload: {
    data: object
  }
}

interface SetSearchTerm {
  type: ActionTypes.SetSearchTerm
  payload: {
    searchTerm: string
  }
}

export interface SetConfigsAction {
  type: ActionTypes.SetConfig
  payload: {
    logConfig: LogConfig
  }
}

export type Action =
  | SetSourceAction
  | SetNamespacesAction
  | SetTimeBoundsAction
  | SetTimeWindowAction
  | SetTimeMarkerAction
  | SetNamespaceAction
  | SetHistogramQueryConfig
  | SetHistogramData
  | SetTableData
  | SetTableQueryConfig
  | SetSearchTerm
  | AddFilterAction
  | RemoveFilterAction
  | ChangeFilterAction
  | DecrementQueryCountAction
  | IncrementQueryCountAction
  | ConcatMoreLogsAction
  | PrependMoreLogsAction
  | SetConfigsAction
  | SetTableCustomTimeAction
  | SetTableRelativeTimeAction
  | SetTableForwardDataAction
  | SetTableBackwardDataAction
  | ClearRowsAddedAction

const getTimeRange = (state: State): TimeRange | null =>
  getDeep<TimeRange | null>(state, 'logs.timeRange', null)

const getNamespace = (state: State): Namespace | null =>
  getDeep<Namespace | null>(state, 'logs.currentNamespace', null)

const getProxyLink = (state: State): string | null =>
  getDeep<string | null>(state, 'logs.currentSource.links.proxy', null)

const getHistogramQueryConfig = (state: State): QueryConfig | null =>
  getDeep<QueryConfig | null>(state, 'logs.histogramQueryConfig', null)

const getTableQueryConfig = (state: State): QueryConfig | null =>
  getDeep<QueryConfig | null>(state, 'logs.tableQueryConfig', null)

const getSearchTerm = (state: State): string | null =>
  getDeep<string | null>(state, 'logs.searchTerm', null)

const getFilters = (state: State): Filter[] =>
  getDeep<Filter[]>(state, 'logs.filters', [])

const getTableSelectedTime = (state: State): string => {
  const custom = getDeep<string>(state, 'logs.tableTime.custom', '')

  if (!_.isEmpty(custom)) {
    return custom
  }

  const relative = getDeep<number>(state, 'logs.tableTime.relative', 0)

  return moment()
    .subtract(relative, 'seconds')
    .toISOString()
}

export const clearRowsAdded = () => ({
  type: ActionTypes.ClearRowsAdded,
})

export const setTableCustomTime = (time: string): SetTableCustomTimeAction => ({
  type: ActionTypes.SetTableCustomTime,
  payload: {time},
})

export const setTableRelativeTime = (
  time: number
): SetTableRelativeTimeAction => ({
  type: ActionTypes.SetTableRelativeTime,
  payload: {time},
})

export const setTableForwardData = (
  data: TableData
): SetTableForwardDataAction => ({
  type: ActionTypes.SetTableForwardData,
  payload: {data},
})

export const setTableBackwardData = (
  data: TableData
): SetTableBackwardDataAction => ({
  type: ActionTypes.SetTableBackwardData,
  payload: {data},
})

export const setTimeWindow = (timeWindow: TimeWindow): SetTimeWindowAction => ({
  type: ActionTypes.SetTimeWindow,
  payload: {timeWindow},
})

export const setTimeMarker = (timeMarker: TimeMarker): SetTimeMarkerAction => ({
  type: ActionTypes.SetTimeMarker,
  payload: {timeMarker},
})

export const setTimeBounds = (timeBounds: TimeBounds): SetTimeBoundsAction => ({
  type: ActionTypes.SetTimeBounds,
  payload: {timeBounds},
})

export const executeTableForwardQueryAsync = () => async (
  dispatch,
  getState: GetState
) => {
  const state = getState()

  const time = getTableSelectedTime(state)
  const queryConfig = getTableQueryConfig(state)
  const namespace = getNamespace(state)
  const proxyLink = getProxyLink(state)
  const searchTerm = getSearchTerm(state)
  const filters = getFilters(state)

  if (!_.every([queryConfig, time, namespace, proxyLink])) {
    return
  }

  try {
    dispatch(incrementQueryCount())

    const query = buildForwardLogQuery(time, queryConfig, filters, searchTerm)
    const response = await executeQueryAsync(
      proxyLink,
      namespace,
      `${query} ORDER BY time ASC LIMIT ${INITIAL_LIMIT}`
    )

    const series = getDeep(response, 'results.0.series.0', defaultTableData)

    const result = {
      columns: series.columns,
      values: _.reverse(series.values),
    }

    dispatch(setTableForwardData(result))
  } finally {
    dispatch(decrementQueryCount())
  }
}

export const executeTableBackwardQueryAsync = () => async (
  dispatch,
  getState: GetState
) => {
  const state = getState()

  const time = getTableSelectedTime(state)
  const queryConfig = getTableQueryConfig(state)
  const namespace = getNamespace(state)
  const proxyLink = getProxyLink(state)
  const searchTerm = getSearchTerm(state)
  const filters = getFilters(state)

  if (!_.every([queryConfig, time, namespace, proxyLink])) {
    return
  }

  try {
    dispatch(incrementQueryCount())

    const query = buildBackwardLogQuery(time, queryConfig, filters, searchTerm)
    const response = await executeQueryAsync(
      proxyLink,
      namespace,
      `${query} ORDER BY time DESC LIMIT ${INITIAL_LIMIT}`
    )

    const series = getDeep(response, 'results.0.series.0', defaultTableData)

    dispatch(setTableBackwardData(series))
  } finally {
    dispatch(decrementQueryCount())
  }
}

export const setTableCustomTimeAsync = (time: string) => async dispatch => {
  await dispatch(setTableCustomTime(time))
  await dispatch(executeTableQueryAsync())
}

export const setTableRelativeTimeAsync = (time: number) => async dispatch => {
  await dispatch(setTableRelativeTime(time))
  await dispatch(executeTableQueryAsync())
}

export const changeFilter = (id: string, operator: string, value: string) => ({
  type: ActionTypes.ChangeFilter,
  payload: {id, operator, value},
})

export const setSource = (source: Source): SetSourceAction => ({
  type: ActionTypes.SetSource,
  payload: {source},
})

export const addFilter = (filter: Filter): AddFilterAction => ({
  type: ActionTypes.AddFilter,
  payload: {filter},
})

export const removeFilter = (id: string): RemoveFilterAction => ({
  type: ActionTypes.RemoveFilter,
  payload: {id},
})

const setHistogramData = (data): SetHistogramData => ({
  type: ActionTypes.SetHistogramData,
  payload: {data},
})

export const executeHistogramQueryAsync = () => async (
  dispatch,
  getState: GetState
): Promise<void> => {
  const state = getState()

  const queryConfig = getHistogramQueryConfig(state)
  const timeRange = getTimeRange(state)
  const namespace = getNamespace(state)
  const proxyLink = getProxyLink(state)
  const searchTerm = getSearchTerm(state)
  const filters = getFilters(state)

  if (!_.every([queryConfig, timeRange, namespace, proxyLink])) {
    return
  }

  try {
    dispatch(incrementQueryCount())

    const query = buildLogQuery(timeRange, queryConfig, filters, searchTerm)
    const response = await executeQueryAsync(proxyLink, namespace, query)
    const data = parseHistogramQueryResponse(response)

    dispatch(setHistogramData(data))
  } finally {
    dispatch(decrementQueryCount())
  }
}

export const executeTableQueryAsync = () => async (dispatch): Promise<void> => {
  await Promise.all([
    dispatch(executeTableForwardQueryAsync()),
    dispatch(executeTableBackwardQueryAsync()),
    dispatch(clearRowsAdded()),
  ])
}

export const decrementQueryCount = () => ({
  type: ActionTypes.DecrementQueryCount,
})

export const incrementQueryCount = () => ({
  type: ActionTypes.IncrementQueryCount,
})

export const executeQueriesAsync = () => async dispatch => {
  try {
    await Promise.all([
      dispatch(executeHistogramQueryAsync()),
      dispatch(executeTableQueryAsync()),
    ])
  } catch {
    console.error('Could not make query requests')
  }
}

export const setSearchTermAsync = (searchTerm: string) => async dispatch => {
  dispatch({
    type: ActionTypes.SetSearchTerm,
    payload: {searchTerm},
  })
  dispatch(executeQueriesAsync())
}

export const setHistogramQueryConfigAsync = () => async (
  dispatch,
  getState: GetState
): Promise<void> => {
  const state = getState()
  const namespace = getDeep<Namespace | null>(
    state,
    'logs.currentNamespace',
    null
  )
  const timeRange = getDeep<TimeRange | null>(state, 'logs.timeRange', null)

  if (timeRange && namespace) {
    const queryTimeRange = {
      upper: timeRange.upper,
      lower: timeRange.lower,
      seconds: timeRange.seconds,
    }

    const queryConfig = buildHistogramQueryConfig(namespace, queryTimeRange)

    dispatch({
      type: ActionTypes.SetHistogramQueryConfig,
      payload: {queryConfig},
    })

    dispatch(executeHistogramQueryAsync())
  }
}

export const setTableQueryConfig = (queryConfig: QueryConfig) => ({
  type: ActionTypes.SetTableQueryConfig,
  payload: {queryConfig},
})

export const setTableQueryConfigAsync = () => async (
  dispatch,
  getState: GetState
): Promise<void> => {
  const state = getState()
  const namespace = getDeep<Namespace | null>(
    state,
    'logs.currentNamespace',
    null
  )
  const timeRange = getDeep<TimeRange | null>(state, 'logs.timeRange', null)

  if (timeRange && namespace) {
    const queryConfig = buildTableQueryConfig(namespace, timeRange)

    dispatch(setTableQueryConfig(queryConfig))
    dispatch(executeTableQueryAsync())
  }
}

export const fetchMoreAsync = (queryTimeEnd: string) => async (
  dispatch,
  getState
): Promise<void> => {
  const state = getState()
  const tableQueryConfig = getTableQueryConfig(state)
  const timeRange = {lower: queryTimeEnd}
  const newQueryConfig = {
    ...tableQueryConfig,
    range: timeRange,
  }
  const namespace = getNamespace(state)
  const proxyLink = getProxyLink(state)
  const searchTerm = getSearchTerm(state)
  const filters = getFilters(state)
  const params = [namespace, proxyLink, tableQueryConfig]

  if (_.every(params)) {
    const query = buildBackwardLogQuery(
      queryTimeEnd,
      newQueryConfig,
      filters,
      searchTerm
    )

    const response = await executeQueryAsync(
      proxyLink,
      namespace,
      `${query} ORDER BY time DESC LIMIT ${INITIAL_LIMIT}`
    )

    const series = getDeep(response, 'results.0.series.0', defaultTableData)
    await dispatch(ConcatMoreLogs(series))
  }
}

export const fetchNewerAsync = (queryTimeStart: string) => async (
  dispatch,
  getState
): Promise<void> => {
  const state = getState()
  const tableQueryConfig = getTableQueryConfig(state)
  const timeRange = {lower: queryTimeStart}
  const newQueryConfig = {
    ...tableQueryConfig,
    range: timeRange,
  }
  const namespace = getNamespace(state)
  const proxyLink = getProxyLink(state)
  const searchTerm = getSearchTerm(state)
  const filters = getFilters(state)
  const params = [namespace, proxyLink, tableQueryConfig]

  if (_.every(params)) {
    const query = buildForwardLogQuery(
      queryTimeStart,
      newQueryConfig,
      filters,
      searchTerm
    )

    const response = await executeQueryAsync(
      proxyLink,
      namespace,
      `${query} ORDER BY time ASC LIMIT ${INITIAL_LIMIT}`
    )

    const series = getDeep(response, 'results.0.series.0', defaultTableData)
    await dispatch(
      PrependMoreLogs({
        columns: series.columns,
        values: _.reverse(series.values),
      })
    )
  }
}

export const ConcatMoreLogs = (series: TableData): ConcatMoreLogsAction => ({
  type: ActionTypes.ConcatMoreLogs,
  payload: {series},
})

export const PrependMoreLogs = (series: TableData): PrependMoreLogsAction => ({
  type: ActionTypes.PrependMoreLogs,
  payload: {series},
})

export const setNamespaceAsync = (namespace: Namespace) => async (
  dispatch
): Promise<void> => {
  dispatch({
    type: ActionTypes.SetNamespace,
    payload: {namespace},
  })

  dispatch(setHistogramQueryConfigAsync())
  dispatch(setTableQueryConfigAsync())
}

export const setNamespaces = (
  namespaces: Namespace[]
): SetNamespacesAction => ({
  type: ActionTypes.SetNamespaces,
  payload: {
    namespaces,
  },
})

export const setTimeRangeAsync = () => async (dispatch): Promise<void> => {
  dispatch(setHistogramQueryConfigAsync())
  dispatch(setTableQueryConfigAsync())
}

export const populateNamespacesAsync = (
  proxyLink: string,
  source: Source = null
) => async (dispatch): Promise<void> => {
  const namespaces = await getDatabasesWithRetentionPolicies(proxyLink)

  if (namespaces && namespaces.length > 0) {
    dispatch(setNamespaces(namespaces))
    if (source) {
      const defaultNamespace = namespaces.find(
        namespace => namespace.database === source.telegraf
      )

      dispatch(setNamespaceAsync(defaultNamespace))
    } else {
      dispatch(setNamespaceAsync(namespaces[0]))
    }
  }
}

export const getSourceAndPopulateNamespacesAsync = (sourceID: string) => async (
  dispatch
): Promise<void> => {
  const source = await getSource(sourceID)

  const proxyLink = getDeep<string | null>(source, 'links.proxy', null)

  if (proxyLink) {
    dispatch(setSource(source))
    dispatch(populateNamespacesAsync(proxyLink, source))
  }
}

export const getLogConfigAsync = (url: string) => async (
  dispatch: Dispatch<SetConfigsAction>
): Promise<void> => {
  try {
    const {data} = await getLogConfigAJAX(url)
    const logConfig = logConfigServerToUI(data)
    dispatch(setConfig(logConfig))
  } catch (error) {
    console.error(error)
  }
}

export const updateLogConfigAsync = (url: string, config: LogConfig) => async (
  dispatch: Dispatch<SetConfigsAction>
): Promise<void> => {
  try {
    const configForServer = logConfigUIToServer(config)
    await updateLogConfigAJAX(url, configForServer)
    dispatch(setConfig(config))
  } catch (error) {
    console.error(error)
  }
}

export const setConfig = (logConfig: LogConfig): SetConfigsAction => {
  return {
    type: ActionTypes.SetConfig,
    payload: {
      logConfig,
    },
  }
}<|MERGE_RESOLUTION|>--- conflicted
+++ resolved
@@ -20,7 +20,6 @@
   getLogConfig as getLogConfigAJAX,
   updateLogConfig as updateLogConfigAJAX,
 } from 'src/logs/api'
-<<<<<<< HEAD
 
 import {serverLogData} from 'src/logs/data/serverLogData'
 
@@ -34,9 +33,6 @@
   TimeWindow,
   TimeMarker,
 } from 'src/types/logs'
-=======
-import {LogsState, Filter, TableData, LogConfig} from 'src/types/logs'
->>>>>>> 5467ee75
 
 export const INITIAL_LIMIT = 100
 
