package tsdb // import "github.com/influxdata/influxdb/tsdb"

import (
	"errors"
	"fmt"
	"io"
	"io/ioutil"
	"os"
	"path/filepath"
	"runtime"
	"sort"
	"strconv"
	"strings"
	"sync"
	"time"

	"github.com/influxdata/influxdb/influxql"
	"github.com/influxdata/influxdb/models"
	"github.com/influxdata/influxdb/pkg/bytesutil"
	"github.com/influxdata/influxdb/pkg/estimator"
	"github.com/influxdata/influxdb/pkg/limiter"
	"github.com/uber-go/zap"
)

var (
	// ErrShardNotFound is returned when trying to get a non existing shard.
	ErrShardNotFound = fmt.Errorf("shard not found")
	// ErrStoreClosed is returned when trying to use a closed Store.
	ErrStoreClosed = fmt.Errorf("store is closed")
)

// Statistics gathered by the store.
const (
	statDatabaseSeries       = "numSeries"       // number of series in a database
	statDatabaseMeasurements = "numMeasurements" // number of measurements in a database
)

// Store manages shards and indexes for databases.
type Store struct {
	mu sync.RWMutex
	// databases keeps track of the number of databases being managed by the store.
	databases map[string]struct{}

	path string

	// shared per-database indexes, only if using "inmem".
	indexes map[string]interface{}

	// shards is a map of shard IDs to the associated Shard.
	shards map[uint64]*Shard

	EngineOptions EngineOptions

	baseLogger zap.Logger
	Logger     zap.Logger

	closing chan struct{}
	wg      sync.WaitGroup
	opened  bool
}

// NewStore returns a new store with the given path and a default configuration.
// The returned store must be initialized by calling Open before using it.
func NewStore(path string) *Store {
	logger := zap.New(zap.NullEncoder())
	return &Store{
		databases:     make(map[string]struct{}),
		path:          path,
		indexes:       make(map[string]interface{}),
		EngineOptions: NewEngineOptions(),
		Logger:        logger,
		baseLogger:    logger,
	}
}

// WithLogger sets the logger for the store.
func (s *Store) WithLogger(log zap.Logger) {
	s.baseLogger = log
	s.Logger = log.With(zap.String("service", "store"))
	for _, sh := range s.shards {
		sh.WithLogger(s.baseLogger)
	}
}

// Statistics returns statistics for period monitoring.
func (s *Store) Statistics(tags map[string]string) []models.Statistic {
	s.mu.RLock()
	shards := s.shardsSlice()
	s.mu.RUnlock()

	// Add all the series and measurements cardinality estimations.
	databases := s.Databases()
	statistics := make([]models.Statistic, 0, len(databases))
	for _, database := range databases {
		sc, err := s.SeriesCardinality(database)
		if err != nil {
			s.Logger.Error("cannot retrieve series cardinality", zap.Error(err))
			continue
		}

		mc, err := s.MeasurementsCardinality(database)
		if err != nil {
			s.Logger.Error("cannot retrieve measurement cardinality", zap.Error(err))
			continue
		}

		statistics = append(statistics, models.Statistic{
			Name: "database",
			Tags: models.StatisticTags{"database": database}.Merge(tags),
			Values: map[string]interface{}{
				statDatabaseSeries:       sc,
				statDatabaseMeasurements: mc,
			},
		})
	}

	// Gather all statistics for all shards.
	for _, shard := range shards {
		statistics = append(statistics, shard.Statistics(tags)...)
	}
	return statistics
}

// Path returns the store's root path.
func (s *Store) Path() string { return s.path }

// Open initializes the store, creating all necessary directories, loading all
// shards as well as initializing periodic maintenance of them.
func (s *Store) Open() error {
	s.mu.Lock()
	defer s.mu.Unlock()

	s.closing = make(chan struct{})
	s.shards = map[uint64]*Shard{}

	s.Logger.Info(fmt.Sprintf("Using data dir: %v", s.Path()))

	// Create directory.
	if err := os.MkdirAll(s.path, 0777); err != nil {
		return err
	}

	if err := s.loadShards(); err != nil {
		return err
	}

	s.opened = true

	return nil
}

func (s *Store) loadShards() error {
	// res holds the result from opening each shard in a goroutine
	type res struct {
		s   *Shard
		err error
	}

	t := limiter.NewFixed(runtime.GOMAXPROCS(0))

	resC := make(chan *res)
	var n int

	// Determine how many shards we need to open by checking the store path.
	dbDirs, err := ioutil.ReadDir(s.path)
	if err != nil {
		return err
	}

	for _, db := range dbDirs {
		if !db.IsDir() {
			s.Logger.Info("Not loading. Not a database directory.", zap.String("name", db.Name()))
			continue
		}

		// Retrieve database index.
		idx, err := s.createIndexIfNotExists(db.Name())
		if err != nil {
			return err
		}

		// Load each retention policy within the database directory.
		rpDirs, err := ioutil.ReadDir(filepath.Join(s.path, db.Name()))
		if err != nil {
			return err
		}

		for _, rp := range rpDirs {
			if !rp.IsDir() {
				s.Logger.Info(fmt.Sprintf("Skipping retention policy dir: %s. Not a directory", rp.Name()))
				continue
			}

			shardDirs, err := ioutil.ReadDir(filepath.Join(s.path, db.Name(), rp.Name()))
			if err != nil {
				return err
			}

			for _, sh := range shardDirs {
				n++
				go func(db, rp, sh string) {
					t.Take()
					defer t.Release()

					start := time.Now()
					path := filepath.Join(s.path, db, rp, sh)
					walPath := filepath.Join(s.EngineOptions.Config.WALDir, db, rp, sh)

					// Shard file names are numeric shardIDs
					shardID, err := strconv.ParseUint(sh, 10, 64)
					if err != nil {
						resC <- &res{err: fmt.Errorf("%s is not a valid ID. Skipping shard.", sh)}
						return
					}

					// Copy options and assign shared index.
					opt := s.EngineOptions
					opt.InmemIndex = idx

					// Existing shards should continue to use inmem index.
					if _, err := os.Stat(filepath.Join(path, "index")); os.IsNotExist(err) {
						opt.IndexVersion = "inmem"
					}

					// Open engine.
					shard := NewShard(shardID, path, walPath, opt)
					shard.WithLogger(s.baseLogger)

					err = shard.Open()
					if err != nil {
						resC <- &res{err: fmt.Errorf("Failed to open shard: %d: %s", shardID, err)}
						return
					}

					resC <- &res{s: shard}
					s.Logger.Info(fmt.Sprintf("%s opened in %s", path, time.Since(start)))
				}(db.Name(), rp.Name(), sh.Name())
			}
		}
	}

	// Gather results of opening shards concurrently, keeping track of how
	// many databases we are managing.
	for i := 0; i < n; i++ {
		res := <-resC
		if res.err != nil {
			s.Logger.Info(res.err.Error())
			continue
		}
		s.shards[res.s.id] = res.s
		s.databases[res.s.database] = struct{}{}
	}
	close(resC)
	return nil
}

// Close closes the store and all associated shards. After calling Close accessing
// shards through the Store will result in ErrStoreClosed being returned.
func (s *Store) Close() error {
	s.mu.Lock()
	defer s.mu.Unlock()

	if s.opened {
		close(s.closing)
	}
	s.wg.Wait()

	// Close all the shards in parallel.
	if err := s.walkShards(s.shardsSlice(), func(sh *Shard) error {
		return sh.CloseFast()
	}); err != nil {
		return err
	}

	s.opened = false
	s.shards = nil

	return nil
}

// createIndexIfNotExists returns a shared index for a database, if the inmem
// index is being used. If the TSI index is being used, then this method is
// basically a no-op.
func (s *Store) createIndexIfNotExists(name string) (interface{}, error) {
	if idx := s.indexes[name]; idx != nil {
		return idx, nil
	}

	idx, err := NewInmemIndex(name)
	if err != nil {
		return nil, err
	}

	s.indexes[name] = idx
	return idx, nil
}

// Shard returns a shard by id.
func (s *Store) Shard(id uint64) *Shard {
	s.mu.RLock()
	defer s.mu.RUnlock()
	sh, ok := s.shards[id]
	if !ok {
		return nil
	}
	return sh
}

// Shards returns a list of shards by id.
func (s *Store) Shards(ids []uint64) []*Shard {
	s.mu.RLock()
	defer s.mu.RUnlock()
	a := make([]*Shard, 0, len(ids))
	for _, id := range ids {
		sh, ok := s.shards[id]
		if !ok {
			continue
		}
		a = append(a, sh)
	}
	return a
}

// ShardGroup returns a ShardGroup with a list of shards by id.
func (s *Store) ShardGroup(ids []uint64) ShardGroup {
	return Shards(s.Shards(ids))
}

// ShardN returns the number of shards in the store.
func (s *Store) ShardN() int {
	s.mu.RLock()
	defer s.mu.RUnlock()
	return len(s.shards)
}

// CreateShard creates a shard with the given id and retention policy on a database.
func (s *Store) CreateShard(database, retentionPolicy string, shardID uint64, enabled bool) error {
	s.mu.Lock()
	defer s.mu.Unlock()

	select {
	case <-s.closing:
		return ErrStoreClosed
	default:
	}

	// Shard already exists.
	if _, ok := s.shards[shardID]; ok {
		return nil
	}

	// Create the db and retention policy directories if they don't exist.
	if err := os.MkdirAll(filepath.Join(s.path, database, retentionPolicy), 0700); err != nil {
		return err
	}

	// Create the WAL directory.
	walPath := filepath.Join(s.EngineOptions.Config.WALDir, database, retentionPolicy, fmt.Sprintf("%d", shardID))
	if err := os.MkdirAll(walPath, 0700); err != nil {
		return err
	}

	// Retrieve shared index, if needed.
	idx, err := s.createIndexIfNotExists(database)
	if err != nil {
		return err
	}

	// Copy index options and pass in shared index.
	opt := s.EngineOptions
	opt.InmemIndex = idx

	path := filepath.Join(s.path, database, retentionPolicy, strconv.FormatUint(shardID, 10))
	shard := NewShard(shardID, path, walPath, opt)
	shard.WithLogger(s.baseLogger)
	shard.EnableOnOpen = enabled

	if err := shard.Open(); err != nil {
		return err
	}

	s.shards[shardID] = shard
	s.databases[database] = struct{}{} // Ensure we are tracking any new db.

	return nil
}

// CreateShardSnapShot will create a hard link to the underlying shard and return a path.
// The caller is responsible for cleaning up (removing) the file path returned.
func (s *Store) CreateShardSnapshot(id uint64) (string, error) {
	sh := s.Shard(id)
	if sh == nil {
		return "", ErrShardNotFound
	}

	return sh.CreateSnapshot()
}

// SetShardEnabled enables or disables a shard for read and writes.
func (s *Store) SetShardEnabled(shardID uint64, enabled bool) error {
	sh := s.Shard(shardID)
	if sh == nil {
		return ErrShardNotFound
	}
	sh.SetEnabled(enabled)
	return nil
}

// DeleteShard removes a shard from disk.
func (s *Store) DeleteShard(shardID uint64) error {
	sh := s.Shard(shardID)
	if sh == nil {
		return nil
	}

	// Remove the shard from the database indexes before closing the shard.
	// Closing the shard will do this as well, but it will unload it while
	// the shard is locked which can block stats collection and other calls.
	sh.UnloadIndex()

	if err := sh.Close(); err != nil {
		return err
	}

	if err := os.RemoveAll(sh.path); err != nil {
		return err
	}

	if err := os.RemoveAll(sh.walPath); err != nil {
		return err
	}

	s.mu.Lock()
	delete(s.shards, shardID)
	s.mu.Unlock()

	return nil
}

// DeleteDatabase will close all shards associated with a database and remove the directory and files from disk.
func (s *Store) DeleteDatabase(name string) error {
	s.mu.RLock()
	if _, ok := s.databases[name]; !ok {
		s.mu.RUnlock()
		// no files locally, so nothing to do
		return nil
	}
	shards := s.filterShards(func(sh *Shard) bool {
		return sh.database == name
	})
	s.mu.RUnlock()

	if err := s.walkShards(shards, func(sh *Shard) error {
		if sh.database != name {
			return nil
		}

		return sh.CloseFast()
	}); err != nil {
		return err
	}

	dbPath := filepath.Clean(filepath.Join(s.path, name))

	// extra sanity check to make sure that even if someone named their database "../.."
	// that we don't delete everything because of it, they'll just have extra files forever
	if filepath.Clean(s.path) != filepath.Dir(dbPath) {
		return fmt.Errorf("invalid database directory location for database '%s': %s", name, dbPath)
	}

	if err := os.RemoveAll(dbPath); err != nil {
		return err
	}
	if err := os.RemoveAll(filepath.Join(s.EngineOptions.Config.WALDir, name)); err != nil {
		return err
	}

	s.mu.Lock()
	for _, sh := range shards {
		delete(s.shards, sh.id)
	}

	// Remove database from store list of databases
	delete(s.databases, name)

	// Remove shared index for database if using inmem index.
	delete(s.indexes, name)
	s.mu.Unlock()

	return nil
}

// DeleteRetentionPolicy will close all shards associated with the
// provided retention policy, remove the retention policy directories on
// both the DB and WAL, and remove all shard files from disk.
func (s *Store) DeleteRetentionPolicy(database, name string) error {
	s.mu.RLock()
	if _, ok := s.databases[database]; !ok {
		s.mu.RUnlock()
		// unknown database, nothing to do
		return nil
	}
	shards := s.filterShards(func(sh *Shard) bool {
		return sh.database == database && sh.retentionPolicy == name
	})
	s.mu.RUnlock()

	// Close and delete all shards under the retention policy on the
	// database.
	if err := s.walkShards(shards, func(sh *Shard) error {
		if sh.database != database || sh.retentionPolicy != name {
			return nil
		}

		return sh.Close()
	}); err != nil {
		return err
	}

	// Remove the retention policy folder.
	rpPath := filepath.Clean(filepath.Join(s.path, database, name))

	// ensure Store's path is the grandparent of the retention policy
	if filepath.Clean(s.path) != filepath.Dir(filepath.Dir(rpPath)) {
		return fmt.Errorf("invalid path for database '%s', retention policy '%s': %s", database, name, rpPath)
	}

	// Remove the retention policy folder.
	if err := os.RemoveAll(filepath.Join(s.path, database, name)); err != nil {
		return err
	}

	// Remove the retention policy folder from the the WAL.
	if err := os.RemoveAll(filepath.Join(s.EngineOptions.Config.WALDir, database, name)); err != nil {
		return err
	}

	s.mu.Lock()
	for _, sh := range shards {
		delete(s.shards, sh.id)
	}
	s.mu.Unlock()
	return nil
}

// DeleteMeasurement removes a measurement and all associated series from a database.
<<<<<<< HEAD
func (s *Store) DeleteMeasurement(database string, name string) error {
=======
func (s *Store) DeleteMeasurement(database, name string) error {
	// Find the database.
	s.mu.RLock()
	db := s.databaseIndexes[database]
	s.mu.RUnlock()
	if db == nil {
		return nil
	}

	// Find the measurement.
	m := db.Measurement(name)
	if m == nil {
		return influxql.ErrMeasurementNotFound(name)
	}

	seriesKeys := m.SeriesKeys()
	sort.Strings(seriesKeys)

>>>>>>> 566d8421
	s.mu.RLock()
	shards := s.filterShards(byDatabase(database))
	s.mu.RUnlock()

	return s.walkShards(shards, func(sh *Shard) error {
		if err := sh.DeleteMeasurement([]byte(name)); err != nil {
			return err
		}
		return nil
	})
}

// filterShards returns a slice of shards where fn returns true
// for the shard. If the provided predicate is nil then all shards are returned.
func (s *Store) filterShards(fn func(sh *Shard) bool) []*Shard {
	var shards []*Shard
	if fn == nil {
		shards = make([]*Shard, 0, len(s.shards))
		fn = func(*Shard) bool { return true }
	} else {
		shards = make([]*Shard, 0)
	}

	for _, sh := range s.shards {
		if fn(sh) {
			shards = append(shards, sh)
		}
	}
	return shards
}

// byDatabase provides a predicate for filterShards that matches on the name of
// the database passed in.
func byDatabase(name string) func(sh *Shard) bool {
	return func(sh *Shard) bool {
		return sh.database == name
	}
}

// walkShards apply a function to each shard in parallel.  If any of the
// functions return an error, the first error is returned.
func (s *Store) walkShards(shards []*Shard, fn func(sh *Shard) error) error {
	// struct to hold the result of opening each reader in a goroutine
	type res struct {
		err error
	}

	resC := make(chan res)
	var n int

	for _, sh := range shards {
		n++

		go func(sh *Shard) {
			if err := fn(sh); err != nil {
				resC <- res{err: fmt.Errorf("shard %d: %s", sh.id, err)}
				return
			}

			resC <- res{}
		}(sh)
	}

	var err error
	for i := 0; i < n; i++ {
		res := <-resC
		if res.err != nil {
			err = res.err
		}
	}
	close(resC)
	return err
}

// ShardIDs returns a slice of all ShardIDs under management.
func (s *Store) ShardIDs() []uint64 {
	s.mu.RLock()
	defer s.mu.RUnlock()
	return s.shardIDs()
}

func (s *Store) shardIDs() []uint64 {
	a := make([]uint64, 0, len(s.shards))
	for shardID := range s.shards {
		a = append(a, shardID)
	}
	return a
}

// shardsSlice returns an ordered list of shards.
func (s *Store) shardsSlice() []*Shard {
	a := make([]*Shard, 0, len(s.shards))
	for _, sh := range s.shards {
		a = append(a, sh)
	}
	sort.Sort(Shards(a))
	return a
}

// Databases returns the names of all databases managed by the store.
func (s *Store) Databases() []string {
	s.mu.RLock()
	defer s.mu.RUnlock()

	databases := make([]string, 0, len(s.databases))
	for k, _ := range s.databases {
		databases = append(databases, k)
	}
	return databases
}

// DiskSize returns the size of all the shard files in bytes.
// This size does not include the WAL size.
func (s *Store) DiskSize() (int64, error) {
	var size int64

	s.mu.RLock()
	allShards := s.filterShards(nil)
	s.mu.RUnlock()

	for _, sh := range allShards {
		sz, err := sh.DiskSize()
		if err != nil {
			return 0, err
		}
		size += sz
	}
	return size, nil
}

func (s *Store) estimateCardinality(dbName string, getSketches func(*Shard) (estimator.Sketch, estimator.Sketch, error)) (int64, error) {
	var (
		ss estimator.Sketch // Sketch estimating number of items.
		ts estimator.Sketch // Sketch estimating number of tombstoned items.
	)

	s.mu.RLock()
	shards := s.filterShards(byDatabase(dbName))
	s.mu.RUnlock()

	// Iterate over all shards for the database and combine all of the sketches.
	for _, shard := range shards {
		s, t, err := getSketches(shard)
		if err != nil {
			return 0, err
		}

		if ss == nil {
			ss, ts = s, t
		} else if err = ss.Merge(s); err != nil {
			return 0, err
		} else if err = ts.Merge(t); err != nil {
			return 0, err
		}
	}

	if ss != nil {
		return int64(ss.Count() - ts.Count()), nil
	}
	return 0, nil
}

// SeriesCardinality returns the series cardinality for the provided database.
func (s *Store) SeriesCardinality(database string) (int64, error) {
	return s.estimateCardinality(database, func(sh *Shard) (estimator.Sketch, estimator.Sketch, error) {
		if sh == nil {
			return nil, nil, errors.New("shard nil, can't get cardinality")
		}
		return sh.SeriesSketches()
	})
}

// MeasurementsCardinality returns the measurement cardinality for the provided
// database.
func (s *Store) MeasurementsCardinality(database string) (int64, error) {
	return s.estimateCardinality(database, func(sh *Shard) (estimator.Sketch, estimator.Sketch, error) {
		if sh == nil {
			return nil, nil, errors.New("shard nil, can't get cardinality")
		}
		return sh.MeasurementsSketches()
	})
}

// BackupShard will get the shard and have the engine backup since the passed in
// time to the writer.
func (s *Store) BackupShard(id uint64, since time.Time, w io.Writer) error {
	shard := s.Shard(id)
	if shard == nil {
		return fmt.Errorf("shard %d doesn't exist on this server", id)
	}

	path, err := relativePath(s.path, shard.path)
	if err != nil {
		return err
	}

	return shard.engine.Backup(w, path, since)
}

// RestoreShard restores a backup from r to a given shard.
// This will only overwrite files included in the backup.
func (s *Store) RestoreShard(id uint64, r io.Reader) error {
	shard := s.Shard(id)
	if shard == nil {
		return fmt.Errorf("shard %d doesn't exist on this server", id)
	}

	path, err := relativePath(s.path, shard.path)
	if err != nil {
		return err
	}

	return shard.Restore(r, path)
}

// ShardRelativePath will return the relative path to the shard, i.e.,
// <database>/<retention>/<id>.
func (s *Store) ShardRelativePath(id uint64) (string, error) {
	shard := s.Shard(id)
	if shard == nil {
		return "", fmt.Errorf("shard %d doesn't exist on this server", id)
	}
	return relativePath(s.path, shard.path)
}

// DeleteSeries loops through the local shards and deletes the series data for
// the passed in series keys.
func (s *Store) DeleteSeries(database string, sources []influxql.Source, condition influxql.Expr) error {
	// Expand regex expressions in the FROM clause.
	a, err := s.ExpandSources(sources)
	if err != nil {
		return err
	} else if sources != nil && len(sources) != 0 && len(a) == 0 {
		return nil
	}
	sources = a

	// Determine deletion time range.
	min, max, err := influxql.TimeRangeAsEpochNano(condition)
	if err != nil {
		return err
	}

	s.mu.RLock()
	shards := s.filterShards(byDatabase(database))
	s.mu.RUnlock()

	s.mu.RLock()
	defer s.mu.RUnlock()

	return s.walkShards(shards, func(sh *Shard) error {
		// Determine list of measurements from sources.
		// Use all measurements if no FROM clause was provided.
		var names []string
		if len(sources) > 0 {
			for _, source := range sources {
				names = append(names, source.(*influxql.Measurement).Name)
			}
		} else {
<<<<<<< HEAD
			if err := sh.engine.ForEachMeasurementName(func(name []byte) error {
				names = append(names, string(name))
				return nil
			}); err != nil {
				return err
			}
=======
			// No WHERE clause so get all series IDs for this measurement.
			ids = m.SeriesIDs()
		}

		for _, id := range ids {
			seriesKeys = append(seriesKeys, m.SeriesByID(id).Key)
>>>>>>> 566d8421
		}
		sort.Strings(names)

<<<<<<< HEAD
		// Find matching series keys for each measurement.
		var keys [][]byte
		for _, name := range names {
			a, err := sh.engine.MeasurementSeriesKeysByExpr([]byte(name), condition)
			if err != nil {
				return err
			}
			keys = append(keys, a...)
=======
	if !sort.StringsAreSorted(seriesKeys) {
		sort.Strings(seriesKeys)
	}

	s.mu.RLock()
	shards := s.filterShards(func(sh *Shard) bool {
		return sh.database == database
	})
	s.mu.RUnlock()

	return s.walkShards(shards, func(sh *Shard) error {
		if sh.database != database {
			return nil
		}
		if err := sh.DeleteSeriesRange(seriesKeys, min, max); err != nil {
			return err
>>>>>>> 566d8421
		}

		// Delete all matching keys.
		if err := sh.DeleteSeriesRange(keys, min, max); err != nil {
			return err
		}
		return nil
	})
}

// ExpandSources expands sources against all local shards.
func (s *Store) ExpandSources(sources influxql.Sources) (influxql.Sources, error) {
	shards := func() Shards {
		s.mu.RLock()
		defer s.mu.RUnlock()
		return Shards(s.shardsSlice())
	}()
	return shards.ExpandSources(sources)
}

// WriteToShard writes a list of points to a shard identified by its ID.
func (s *Store) WriteToShard(shardID uint64, points []models.Point) error {
	s.mu.RLock()

	select {
	case <-s.closing:
		s.mu.RUnlock()
		return ErrStoreClosed
	default:
	}

	sh := s.shards[shardID]
	if sh == nil {
		s.mu.RUnlock()
		return ErrShardNotFound
	}
	s.mu.RUnlock()

	return sh.WritePoints(points)
}

// MeasurementNames returns a slice of all measurements. Measurements accepts an
// optional condition expression. If cond is nil, then all measurements for the
// database will be returned.
func (s *Store) MeasurementNames(database string, cond influxql.Expr) ([][]byte, error) {
	s.mu.RLock()
	shards := s.filterShards(byDatabase(database))
	s.mu.RUnlock()

	var names [][]byte
	for _, sh := range shards {
		a, err := sh.MeasurementNamesByExpr(cond)
		if err != nil {
			return nil, err
		}
		names = append(names, a...)
		continue
	}
	bytesutil.Sort(names)

	return names, nil
}

// MeasurementSeriesCounts returns the number of measurements and series in all
// the shards' indices.
func (s *Store) MeasurementSeriesCounts(database string) (measuments int, series int) {
	// TODO: implement me
	return 0, 0
}

type TagValues struct {
	Measurement string
	Values      []KeyValue
}

// TagValues returns the tag keys and values in the given database, matching the condition.
func (s *Store) TagValues(database string, cond influxql.Expr) ([]TagValues, error) {
	if cond == nil {
		return nil, errors.New("a condition is required")
	}

	measurementExpr := influxql.CloneExpr(cond)
	measurementExpr = influxql.Reduce(influxql.RewriteExpr(measurementExpr, func(e influxql.Expr) influxql.Expr {
		switch e := e.(type) {
		case *influxql.BinaryExpr:
			switch e.Op {
			case influxql.EQ, influxql.NEQ, influxql.EQREGEX, influxql.NEQREGEX:
				tag, ok := e.LHS.(*influxql.VarRef)
				if !ok || tag.Val != "_name" {
					return nil
				}
			}
		}
		return e
	}), nil)

	filterExpr := influxql.CloneExpr(cond)
	filterExpr = influxql.Reduce(influxql.RewriteExpr(filterExpr, func(e influxql.Expr) influxql.Expr {
		switch e := e.(type) {
		case *influxql.BinaryExpr:
			switch e.Op {
			case influxql.EQ, influxql.NEQ, influxql.EQREGEX, influxql.NEQREGEX:
				tag, ok := e.LHS.(*influxql.VarRef)
				if !ok || strings.HasPrefix(tag.Val, "_") {
					return nil
				}
			}
		}
		return e
	}), nil)

	// Get all measurements for the shards we're interested in.
	s.mu.RLock()
	shards := s.filterShards(byDatabase(database))
	s.mu.RUnlock()

	var tagValues []TagValues
	for _, sh := range shards {
		names, err := sh.MeasurementNamesByExpr(measurementExpr)
		if err != nil {
			return nil, err
		}

		for _, name := range names {
			// Determine a list of keys from condition.
			keySet, err := sh.engine.MeasurementTagKeysByExpr(name, cond)
			if err != nil {
				return nil, err
			}

			// Loop over all keys for each series.
			m := make(map[KeyValue]struct{})
			if err := sh.engine.ForEachMeasurementSeriesByExpr(name, filterExpr, func(tags models.Tags) error {
				for _, t := range tags {
					if _, ok := keySet[string(t.Key)]; ok {
						m[KeyValue{string(t.Key), string(t.Value)}] = struct{}{}
					}
				}
				return nil
			}); err != nil {
				return nil, err
			}

			/*
				// Loop over all keys for each series.
				m := make(map[KeyValue]struct{}, len(ss))
				for _, series := range ss {
					series.ForEachTag(func(t models.Tag) {
						if !ok {
							// nop
						} else if _, exists := keySet[string(t.Key)]; !exists {
							return
						}
						m[KeyValue{string(t.Key), string(t.Value)}] = struct{}{}
					})
				}
			*/

			// Sort key/value set.
			var a []KeyValue
			if len(m) > 0 {
				a = make([]KeyValue, 0, len(m))
				for kv := range m {
					a = append(a, kv)
				}
				sort.Sort(KeyValues(a))
			}

			tagValues = append(tagValues, TagValues{
				Measurement: string(name),
				Values:      a,
			})
		}
	}

	return tagValues, nil
}

// KeyValue holds a string key and a string value.
type KeyValue struct {
	Key, Value string
}

// KeyValues is a sortable slice of KeyValue.
type KeyValues []KeyValue

// Len implements sort.Interface.
func (a KeyValues) Len() int { return len(a) }

// Swap implements sort.Interface.
func (a KeyValues) Swap(i, j int) { a[i], a[j] = a[j], a[i] }

// Less implements sort.Interface. Keys are compared before values.
func (a KeyValues) Less(i, j int) bool {
	ki, kj := a[i].Key, a[j].Key
	if ki == kj {
		return a[i].Value < a[j].Value
	}
	return ki < kj
}

// filterShowSeriesResult will limit the number of series returned based on the limit and the offset.
// Unlike limit and offset on SELECT statements, the limit and offset don't apply to the number of Rows, but
// to the number of total Values returned, since each Value represents a unique series.
func (e *Store) filterShowSeriesResult(limit, offset int, rows models.Rows) models.Rows {
	var filteredSeries models.Rows
	seriesCount := 0
	for _, r := range rows {
		var currentSeries [][]interface{}

		// filter the values
		for _, v := range r.Values {
			if seriesCount >= offset && seriesCount-offset < limit {
				currentSeries = append(currentSeries, v)
			}
			seriesCount++
		}

		// only add the row back in if there are some values in it
		if len(currentSeries) > 0 {
			r.Values = currentSeries
			filteredSeries = append(filteredSeries, r)
			if seriesCount > limit+offset {
				return filteredSeries
			}
		}
	}
	return filteredSeries
}

// decodeStorePath extracts the database and retention policy names
// from a given shard or WAL path.
func decodeStorePath(shardOrWALPath string) (database, retentionPolicy string) {
	// shardOrWALPath format: /maybe/absolute/base/then/:database/:retentionPolicy/:nameOfShardOrWAL

	// Discard the last part of the path (the shard name or the wal name).
	path, _ := filepath.Split(filepath.Clean(shardOrWALPath))

	// Extract the database and retention policy.
	path, rp := filepath.Split(filepath.Clean(path))
	_, db := filepath.Split(filepath.Clean(path))
	return db, rp
}

// relativePath will expand out the full paths passed in and return
// the relative shard path from the store
func relativePath(storePath, shardPath string) (string, error) {
	path, err := filepath.Abs(storePath)
	if err != nil {
		return "", fmt.Errorf("store abs path: %s", err)
	}

	fp, err := filepath.Abs(shardPath)
	if err != nil {
		return "", fmt.Errorf("file abs path: %s", err)
	}

	name, err := filepath.Rel(path, fp)
	if err != nil {
		return "", fmt.Errorf("file rel path: %s", err)
	}

	return name, nil
}<|MERGE_RESOLUTION|>--- conflicted
+++ resolved
@@ -544,28 +544,7 @@
 }
 
 // DeleteMeasurement removes a measurement and all associated series from a database.
-<<<<<<< HEAD
-func (s *Store) DeleteMeasurement(database string, name string) error {
-=======
 func (s *Store) DeleteMeasurement(database, name string) error {
-	// Find the database.
-	s.mu.RLock()
-	db := s.databaseIndexes[database]
-	s.mu.RUnlock()
-	if db == nil {
-		return nil
-	}
-
-	// Find the measurement.
-	m := db.Measurement(name)
-	if m == nil {
-		return influxql.ErrMeasurementNotFound(name)
-	}
-
-	seriesKeys := m.SeriesKeys()
-	sort.Strings(seriesKeys)
-
->>>>>>> 566d8421
 	s.mu.RLock()
 	shards := s.filterShards(byDatabase(database))
 	s.mu.RUnlock()
@@ -825,25 +804,15 @@
 				names = append(names, source.(*influxql.Measurement).Name)
 			}
 		} else {
-<<<<<<< HEAD
 			if err := sh.engine.ForEachMeasurementName(func(name []byte) error {
 				names = append(names, string(name))
 				return nil
 			}); err != nil {
 				return err
 			}
-=======
-			// No WHERE clause so get all series IDs for this measurement.
-			ids = m.SeriesIDs()
-		}
-
-		for _, id := range ids {
-			seriesKeys = append(seriesKeys, m.SeriesByID(id).Key)
->>>>>>> 566d8421
 		}
 		sort.Strings(names)
 
-<<<<<<< HEAD
 		// Find matching series keys for each measurement.
 		var keys [][]byte
 		for _, name := range names {
@@ -852,24 +821,10 @@
 				return err
 			}
 			keys = append(keys, a...)
-=======
-	if !sort.StringsAreSorted(seriesKeys) {
-		sort.Strings(seriesKeys)
-	}
-
-	s.mu.RLock()
-	shards := s.filterShards(func(sh *Shard) bool {
-		return sh.database == database
-	})
-	s.mu.RUnlock()
-
-	return s.walkShards(shards, func(sh *Shard) error {
-		if sh.database != database {
-			return nil
-		}
-		if err := sh.DeleteSeriesRange(seriesKeys, min, max); err != nil {
-			return err
->>>>>>> 566d8421
+		}
+
+		if !bytesutil.IsSorted(keys) {
+			bytesutil.Sort(keys)
 		}
 
 		// Delete all matching keys.
